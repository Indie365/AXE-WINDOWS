--- conflicted
+++ resolved
@@ -1,23 +1,14 @@
 ﻿<?xml version="1.0" encoding="utf-8"?>
 <package>
   <metadata>
-<<<<<<< HEAD
-    <id>AxeWindows</id>
+    <id>Axe.Windows</id>
     <version>$VersionString$</version>
-    <title>AxeWindows Automation Library</title>
-    <summary>AxeWindows automation library</summary>
-    <description>This package provides the AxeWindows core library. This library can be accessed either via a .NET app, or from PowerShell via "Install-Module Axe.Windows.Automation.dll", followed by "Start-AxeWindows", "Invoke-Snapshot" and "Stop-AxeWindows"</description>
-    <authors>AxeWindows team</authors>
-=======
-    <id>Axe.Windows</id>
-    <version>$buildnumber$</version>
     <title>axe-windows</title>
     <summary>Automated accessibility analysis for Windows applications</summary>
     <description>The package provides the assemblies necessary to automate accessibility testing for Windows applications using the included axe-windows rule set. Analysis can be run either via a .NET app, or from PowerShell via "Install-Module Axe.Windows.Automation.dll", followed by "Start-AxeWindows", "Invoke-Snapshot" and "Stop-AxeWindows"</description>
     <projectUrl>https://github.com/Microsoft/axe-windows</projectUrl>
     <iconUrl>https://github.com/Microsoft/axe-windows/raw/master/brand/brand-blue-128px.png</iconUrl>
     <authors>Microsoft</authors>
->>>>>>> 9a2f6982
     <owners></owners>
     <license type="expression">MIT</license>
     <requireLicenseAcceptance>true</requireLicenseAcceptance>
